//! The encoder and decoder of the ZLIB format.
//!
//! The ZLIB format is defined in [RFC-1950](https://tools.ietf.org/html/rfc1950).
//!
//! # Examples
//! ```
//! use std::io::{self, Read};
//! use libflate::zlib::{Encoder, Decoder};
//!
//! // Encoding
//! let mut encoder = Encoder::new(Vec::new()).unwrap();
//! io::copy(&mut &b"Hello World!"[..], &mut encoder).unwrap();
//! let encoded_data = encoder.finish().into_result().unwrap();
//!
//! // Decoding
//! let mut decoder = Decoder::new(&encoded_data[..]).unwrap();
//! let mut decoded_data = Vec::new();
//! decoder.read_to_end(&mut decoded_data).unwrap();
//!
//! assert_eq!(decoded_data, b"Hello World!");
//! ```
use crate::checksum;
use crate::deflate;
use crate::finish::{Complete, Finish};
use crate::lz77;
use std::io;

const COMPRESSION_METHOD_DEFLATE: u8 = 8;

/// Compression levels defined by the ZLIB format.
#[derive(Debug, Clone, PartialOrd, Ord, PartialEq, Eq, Hash)]
pub enum CompressionLevel {
    /// Compressor used fastest algorithm.
    Fastest = 0,

    /// Compressor used fast algorithm.
    Fast = 1,

    /// Compressor used default algorithm.
    Default = 2,

    /// Compressor used maximum compression, slowest algorithm.
    Slowest = 3,
}
impl CompressionLevel {
    fn from_u2(level: u8) -> Self {
        match level {
            0 => CompressionLevel::Fastest,
            1 => CompressionLevel::Fast,
            2 => CompressionLevel::Default,
            3 => CompressionLevel::Slowest,
            _ => unreachable!(),
        }
    }
    fn as_u2(&self) -> u8 {
        self.clone() as u8
    }
}
impl From<lz77::CompressionLevel> for CompressionLevel {
    fn from(f: lz77::CompressionLevel) -> Self {
        match f {
            lz77::CompressionLevel::None => CompressionLevel::Fastest,
            lz77::CompressionLevel::Fast => CompressionLevel::Fast,
            lz77::CompressionLevel::Balance => CompressionLevel::Default,
            lz77::CompressionLevel::Best => CompressionLevel::Slowest,
        }
    }
}

/// LZ77 Window sizes defined by the ZLIB format.
#[derive(Debug, Clone, PartialOrd, Ord, PartialEq, Eq, Hash)]
pub enum Lz77WindowSize {
    /// 256 bytes
    B256 = 0,

    /// 512 btyes
    B512 = 1,

    /// 1 kilobyte
    KB1 = 2,

    /// 2 kilobytes
    KB2 = 3,

    /// 4 kitobytes
    KB4 = 4,

    /// 8 kitobytes
    KB8 = 5,

    /// 16 kitobytes
    KB16 = 6,

    /// 32 kitobytes
    KB32 = 7,
}
impl Lz77WindowSize {
    fn from_u4(compression_info: u8) -> Option<Self> {
        match compression_info {
            0 => Some(Lz77WindowSize::B256),
            1 => Some(Lz77WindowSize::B512),
            2 => Some(Lz77WindowSize::KB1),
            3 => Some(Lz77WindowSize::KB2),
            4 => Some(Lz77WindowSize::KB4),
            5 => Some(Lz77WindowSize::KB8),
            6 => Some(Lz77WindowSize::KB16),
            7 => Some(Lz77WindowSize::KB32),
            _ => None,
        }
    }
    fn as_u4(&self) -> u8 {
        self.clone() as u8
    }

    /// Converts from `u16` to Lz77WindowSize`.
    ///
    /// Fractions are rounded to next upper window size.
    /// If `size` exceeds maximum window size,
    /// `lz77::MAX_WINDOW_SIZE` will be used instead.
    ///
    /// # Examples
    /// ```
    /// use libflate::zlib::Lz77WindowSize;
    ///
    /// assert_eq!(Lz77WindowSize::from_u16(15000), Lz77WindowSize::KB16);
    /// assert_eq!(Lz77WindowSize::from_u16(16384), Lz77WindowSize::KB16);
    /// assert_eq!(Lz77WindowSize::from_u16(16385), Lz77WindowSize::KB32);
    /// assert_eq!(Lz77WindowSize::from_u16(40000), Lz77WindowSize::KB32);
    /// ```
    pub fn from_u16(size: u16) -> Self {
        use self::Lz77WindowSize::*;
        if 16_384 < size {
            KB32
        } else if 8192 < size {
            KB16
        } else if 4096 < size {
            KB8
        } else if 2048 < size {
            KB4
        } else if 1024 < size {
            KB2
        } else if 512 < size {
            KB1
        } else if 256 < size {
            B512
        } else {
            B256
        }
    }

    /// Converts from `Lz77WindowSize` to `u16`.
    ///
    /// # Examples
    /// ```
    /// use libflate::zlib::Lz77WindowSize;
    ///
    /// assert_eq!(Lz77WindowSize::KB16.to_u16(), 16384u16);
    /// ```
    pub fn to_u16(&self) -> u16 {
        use self::Lz77WindowSize::*;
        match *self {
            B256 => 256,
            B512 => 512,
            KB1 => 1024,
            KB2 => 2048,
            KB4 => 4096,
            KB8 => 8192,
            KB16 => 16_384,
            KB32 => 32_768,
        }
    }
}

/// [zlib] library specific parameter for defining behavior when `Write::flush` method is called.
///
/// # References
///
/// - [Zlib Manual](https://www.zlib.net/manual.html)
/// - [Zlib Flush Modes](https://www.bolet.org/~pornin/deflate-flush.html)
///
/// [zlib]: https://www.zlib.net/
#[derive(Debug, Clone, Copy, PartialEq, Eq, Hash, PartialOrd, Ord)]
pub enum FlushMode {
    /// `Z_NO_FLUSH` (default).
    ///
    /// Note that when this parameter is specified,
    /// no `zlib` specific processing will not be executed but ordinal DEFLATE layer flushing will be performed.
    None = 0,

    /// `Z_SYNC_FLUSH`.
    Sync = 2,
}
impl Default for FlushMode {
    fn default() -> Self {
        FlushMode::None
    }
}

/// ZLIB header.
#[derive(Debug, Clone, PartialEq, Eq, Hash)]
pub struct Header {
    window_size: Lz77WindowSize,
    compression_level: CompressionLevel,
}
impl Header {
    /// Returns the LZ77 window size stored in the header.
    pub fn window_size(&self) -> Lz77WindowSize {
        self.window_size.clone()
    }
    /// Returns the compression level stored in the header.
    pub fn compression_level(&self) -> CompressionLevel {
        self.compression_level.clone()
    }
    fn from_lz77<E>(lz77: &E) -> Self
    where
        E: lz77::Lz77Encode,
    {
        Header {
            compression_level: From::from(lz77.compression_level()),
            window_size: Lz77WindowSize::from_u16(lz77.window_size()),
        }
    }
    pub(crate) fn read_from<R>(mut reader: R) -> io::Result<Self>
    where
        R: io::Read,
    {
        let mut buf = [0; 2];
        reader.read_exact(&mut buf)?;
        let (cmf, flg) = (buf[0], buf[1]);
        let check = (u16::from(cmf) << 8) + u16::from(flg);
        if check % 31 != 0 {
            return Err(invalid_data_error!(
                "Inconsistent ZLIB check bits: `CMF({}) * 256 + \
                 FLG({})` must be a multiple of 31",
                cmf,
                flg
            ));
        }

        let compression_method = cmf & 0b1111;
        let compression_info = cmf >> 4;
        if compression_method != COMPRESSION_METHOD_DEFLATE {
            return Err(invalid_data_error!(
                "Compression methods other than DEFLATE(8) are \
                 unsupported: method={}",
                compression_method
            ));
        }
        let window_size = Lz77WindowSize::from_u4(compression_info).ok_or_else(|| {
            invalid_data_error!("CINFO above 7 are not allowed: value={}", compression_info)
        })?;

        let dict_flag = (flg & 0b100_000) != 0;
        if dict_flag {
            let mut buf = [0; 4];
            reader.read_exact(&mut buf)?;
            let dictionary_id = u32::from_be_bytes(buf);
            return Err(invalid_data_error!(
                "Preset dictionaries are not supported: \
                 dictionary_id=0x{:X}",
                dictionary_id
            ));
        }
        let compression_level = CompressionLevel::from_u2(flg >> 6);
        Ok(Header {
            window_size,
            compression_level,
        })
    }
    fn write_to<W>(&self, mut writer: W) -> io::Result<()>
    where
        W: io::Write,
    {
        let cmf = (self.window_size.as_u4() << 4) | COMPRESSION_METHOD_DEFLATE;
        let mut flg = self.compression_level.as_u2() << 6;
        let check = (u16::from(cmf) << 8) + u16::from(flg);
        if check % 31 != 0 {
            flg += (31 - check % 31) as u8;
        }
        writer.write_all(&[cmf, flg])?;
        Ok(())
    }
}

/// ZLIB decoder.
#[derive(Debug)]
pub struct Decoder<R> {
    header: Header,
    reader: deflate::Decoder<R>,
    adler32: checksum::Adler32,
    eos: bool,
}
impl<R> Decoder<R>
where
    R: io::Read,
{
    /// Makes a new decoder instance.
    ///
    /// `inner` is to be decoded ZLIB stream.
    ///
    /// # Examples
    /// ```
    /// use std::io::Read;
    /// use libflate::zlib::Decoder;
    ///
    /// let encoded_data = [120, 156, 243, 72, 205, 201, 201, 87, 8, 207, 47,
    ///                     202, 73, 81, 4, 0, 28, 73, 4, 62];
    ///
    /// let mut decoder = Decoder::new(&encoded_data[..]).unwrap();
    /// let mut buf = Vec::new();
    /// decoder.read_to_end(&mut buf).unwrap();
    ///
    /// assert_eq!(buf, b"Hello World!");
    /// ```
    pub fn new(mut inner: R) -> io::Result<Self> {
        let header = Header::read_from(&mut inner)?;
        Ok(Decoder {
            header,
            reader: deflate::Decoder::new(inner),
            adler32: checksum::Adler32::new(),
            eos: false,
        })
    }

    /// Returns the header of the ZLIB stream.
    ///
    /// # Examples
    /// ```
    /// use libflate::zlib::{Decoder, CompressionLevel};
    ///
    /// let encoded_data = [120, 156, 243, 72, 205, 201, 201, 87, 8, 207, 47,
    ///                     202, 73, 81, 4, 0, 28, 73, 4, 62];
    ///
    /// let decoder = Decoder::new(&encoded_data[..]).unwrap();
    /// assert_eq!(decoder.header().compression_level(),
    ///            CompressionLevel::Default);
    /// ```
    pub fn header(&self) -> &Header {
        &self.header
    }

    /// Returns the immutable reference to the inner stream.
    pub fn as_inner_ref(&self) -> &R {
        self.reader.as_inner_ref()
    }

    /// Returns the mutable reference to the inner stream.
    pub fn as_inner_mut(&mut self) -> &mut R {
        self.reader.as_inner_mut()
    }

    /// Unwraps this `Decoder`, returning the underlying reader.
    ///
    /// # Examples
    /// ```
    /// use std::io::Cursor;
    /// use libflate::zlib::Decoder;
    ///
    /// let encoded_data = [120, 156, 243, 72, 205, 201, 201, 87, 8, 207, 47,
    ///                     202, 73, 81, 4, 0, 28, 73, 4, 62];
    ///
    /// let decoder = Decoder::new(Cursor::new(&encoded_data)).unwrap();
    /// assert_eq!(decoder.into_inner().into_inner(), &encoded_data);
    /// ```
    pub fn into_inner(self) -> R {
        self.reader.into_inner()
    }
}
impl<R> io::Read for Decoder<R>
where
    R: io::Read,
{
    fn read(&mut self, buf: &mut [u8]) -> io::Result<usize> {
        if self.eos {
            Ok(0)
        } else {
            let read_size = self.reader.read(buf)?;
            if read_size == 0 {
                self.eos = true;
                let mut buf = [0; 4];
                self.reader.as_inner_mut().read_exact(&mut buf)?;
                let adler32 = u32::from_be_bytes(buf);

                // checksum verification is skipped during fuzzing
                // so that random data from fuzzer can reach actually interesting code
                // Compilation flag 'fuzzing' is automatically set by all 3 Rust fuzzers.
                if cfg!(not(fuzzing)) && adler32 != self.adler32.value() {
                    Err(invalid_data_error!(
                        "Adler32 checksum mismatched: value={}, expected={}",
                        self.adler32.value(),
                        adler32
                    ))
                } else {
                    Ok(0)
                }
            } else {
                self.adler32.update(&buf[..read_size]);
                Ok(read_size)
            }
        }
    }
}

/// Options for a ZLIB encoder.
#[derive(Debug)]
pub struct EncodeOptions<E>
where
    E: lz77::Lz77Encode,
{
    header: Header,
    options: deflate::EncodeOptions<E>,
    flush_mode: FlushMode,
}
impl Default for EncodeOptions<lz77::DefaultLz77Encoder> {
    fn default() -> Self {
        EncodeOptions {
            header: Header::from_lz77(&lz77::DefaultLz77Encoder::new()),
            options: Default::default(),
            flush_mode: FlushMode::None,
        }
    }
}
impl EncodeOptions<lz77::DefaultLz77Encoder> {
    /// Makes a default instance.
    ///
    /// # Examples
    /// ```
    /// use libflate::zlib::{Encoder, EncodeOptions};
    ///
    /// let options = EncodeOptions::new();
    /// let encoder = Encoder::with_options(Vec::new(), options).unwrap();
    /// ```
    pub fn new() -> Self {
        Self::default()
    }
}
impl<E> EncodeOptions<E>
where
    E: lz77::Lz77Encode,
{
    /// Specifies the LZ77 encoder used to compress input data.
    ///
    /// # Example
    /// ```
    /// use libflate::lz77::DefaultLz77Encoder;
    /// use libflate::zlib::{Encoder, EncodeOptions};
    ///
    /// let options = EncodeOptions::with_lz77(DefaultLz77Encoder::new());
    /// let encoder = Encoder::with_options(Vec::new(), options).unwrap();
    /// ```
    pub fn with_lz77(lz77: E) -> Self {
        EncodeOptions {
            header: Header::from_lz77(&lz77),
            options: deflate::EncodeOptions::with_lz77(lz77),
            flush_mode: FlushMode::None,
        }
    }

    /// Disables LZ77 compression.
    ///
    /// # Example
    /// ```
    /// use libflate::lz77::DefaultLz77Encoder;
    /// use libflate::zlib::{Encoder, EncodeOptions};
    ///
    /// let options = EncodeOptions::new().no_compression();
    /// let encoder = Encoder::with_options(Vec::new(), options).unwrap();
    /// ```
    pub fn no_compression(mut self) -> Self {
        self.options = self.options.no_compression();
        self.header.compression_level = CompressionLevel::Fastest;
        self
    }

    /// Specifies the hint of the size of a DEFLATE block.
    ///
    /// The default value is `deflate::DEFAULT_BLOCK_SIZE`.
    ///
    /// # Example
    /// ```
    /// use libflate::zlib::{Encoder, EncodeOptions};
    ///
    /// let options = EncodeOptions::new().block_size(512 * 1024);
    /// let encoder = Encoder::with_options(Vec::new(), options).unwrap();
    /// ```
    pub fn block_size(mut self, size: usize) -> Self {
        self.options = self.options.block_size(size);
        self
    }

    /// Specifies to compress with fixed huffman codes.
    ///
    /// # Example
    /// ```
    /// use libflate::zlib::{Encoder, EncodeOptions};
    ///
    /// let options = EncodeOptions::new().fixed_huffman_codes();
    /// let encoder = Encoder::with_options(Vec::new(), options).unwrap();
    /// ```
    pub fn fixed_huffman_codes(mut self) -> Self {
        self.options = self.options.fixed_huffman_codes();
        self
    }

    /// Specifies flush mode.
    pub fn flush_mode(mut self, mode: FlushMode) -> Self {
        self.flush_mode = mode;
        self
    }
}

/// ZLIB encoder.
#[derive(Debug)]
pub struct Encoder<W, E = lz77::DefaultLz77Encoder> {
    header: Header,
    flush_mode: FlushMode,
    writer: deflate::Encoder<W, E>,
    adler32: checksum::Adler32,
}
impl<W> Encoder<W, lz77::DefaultLz77Encoder>
where
    W: io::Write,
{
    /// Makes a new encoder instance.
    ///
    /// Encoded ZLIB stream is written to `inner`.
    ///
    /// # Examples
    /// ```
    /// use std::io::Write;
    /// use libflate::zlib::Encoder;
    ///
    /// let mut encoder = Encoder::new(Vec::new()).unwrap();
    /// encoder.write_all(b"Hello World!").unwrap();
    ///
    /// assert_eq!(encoder.finish().into_result().unwrap(),
    ///            vec![120, 156, 5, 192, 49, 13, 0, 0, 8, 3, 65, 43, 224, 6, 7, 24, 128,
    ///                 237, 147, 38, 245, 63, 244, 230, 65, 181, 50, 215, 1, 28, 73, 4, 62]);
    /// ```
    pub fn new(inner: W) -> io::Result<Self> {
        Self::with_options(inner, EncodeOptions::default())
    }
}
impl<W, E> Encoder<W, E>
where
    W: io::Write,
    E: lz77::Lz77Encode,
{
    /// Makes a new encoder instance with specified options.
    ///
    /// Encoded ZLIB stream is written to `inner`.
    ///
    /// # Examples
    /// ```
    /// use std::io::Write;
    /// use libflate::zlib::{Encoder, EncodeOptions};
    ///
    /// let options = EncodeOptions::new().no_compression();
    /// let mut encoder = Encoder::with_options(Vec::new(), options).unwrap();
    /// encoder.write_all(b"Hello World!").unwrap();
    ///
    /// assert_eq!(encoder.finish().into_result().unwrap(),
    ///            [120, 1, 1, 12, 0, 243, 255, 72, 101, 108, 108, 111, 32, 87, 111,
    ///             114, 108, 100, 33, 28, 73, 4, 62]);
    /// ```
    pub fn with_options(mut inner: W, options: EncodeOptions<E>) -> io::Result<Self> {
        options.header.write_to(&mut inner)?;
        Ok(Encoder {
            header: options.header,
            flush_mode: options.flush_mode,
            writer: deflate::Encoder::with_options(inner, options.options),
            adler32: checksum::Adler32::new(),
        })
    }

    /// Returns the header of the ZLIB stream.
    ///
    /// # Examples
    /// ```
    /// use libflate::zlib::{Encoder, Lz77WindowSize};
    ///
    /// let encoder = Encoder::new(Vec::new()).unwrap();
    /// assert_eq!(encoder.header().window_size(), Lz77WindowSize::KB32);
    /// ```
    pub fn header(&self) -> &Header {
        &self.header
    }

    /// Writes the ZLIB trailer and returns the inner stream.
    ///
    /// # Examples
    /// ```
    /// use std::io::Write;
    /// use libflate::zlib::Encoder;
    ///
    /// let mut encoder = Encoder::new(Vec::new()).unwrap();
    /// encoder.write_all(b"Hello World!").unwrap();
    ///
    /// assert_eq!(encoder.finish().into_result().unwrap(),
    ///            vec![120, 156, 5, 192, 49, 13, 0, 0, 8, 3, 65, 43, 224, 6, 7, 24, 128,
    ///                 237, 147, 38, 245, 63, 244, 230, 65, 181, 50, 215, 1, 28, 73, 4, 62]);
    /// ```
    ///
    /// # Note
    ///
    /// If you are not concerned the result of this encoding,
    /// it may be convenient to use `AutoFinishUnchecked` instead of the explicit invocation of this method.
    ///
    /// ```
    /// use std::io;
    /// use libflate::finish::AutoFinishUnchecked;
    /// use libflate::zlib::Encoder;
    ///
    /// let plain = b"Hello World!";
    /// let mut buf = Vec::new();
    /// let mut encoder = AutoFinishUnchecked::new(Encoder::new(&mut buf).unwrap());
    /// io::copy(&mut &plain[..], &mut encoder).unwrap();
    /// ```
    pub fn finish(self) -> Finish<W, io::Error> {
        let mut inner = finish_try!(self.writer.finish());
        match inner
            .write_all(&self.adler32.value().to_be_bytes())
            .and_then(|_| inner.flush())
        {
            Ok(_) => Finish::new(inner, None),
            Err(e) => Finish::new(inner, Some(e)),
        }
    }

    /// Returns the immutable reference to the inner stream.
    pub fn as_inner_ref(&self) -> &W {
        self.writer.as_inner_ref()
    }

    /// Returns the mutable reference to the inner stream.
    pub fn as_inner_mut(&mut self) -> &mut W {
        self.writer.as_inner_mut()
    }

    /// Unwraps the `Encoder`, returning the inner stream.
    pub fn into_inner(self) -> W {
        self.writer.into_inner()
    }
}
impl<W, E> io::Write for Encoder<W, E>
where
    W: io::Write,
    E: lz77::Lz77Encode,
{
    fn write(&mut self, buf: &[u8]) -> io::Result<usize> {
        let written_size = self.writer.write(buf)?;
        self.adler32.update(&buf[..written_size]);
        Ok(written_size)
    }
    fn flush(&mut self) -> io::Result<()> {
        match self.flush_mode {
            FlushMode::None => self.writer.flush(),
            FlushMode::Sync => self.writer.zlib_sync_flush(),
        }
    }
}
impl<W, E> Complete for Encoder<W, E>
where
    W: io::Write,
    E: lz77::Lz77Encode,
{
    fn complete(self) -> io::Result<()> {
        self.finish().into_result().map(|_| ())
    }
}

#[cfg(test)]
mod tests {
    use super::*;
<<<<<<< HEAD
    use finish::AutoFinish;
    use std::io::{self, Read as _, Write as _};
=======
    use crate::finish::AutoFinish;
    use std::io;
>>>>>>> fdad237f

    fn decode_all(buf: &[u8]) -> io::Result<Vec<u8>> {
        let mut decoder = Decoder::new(buf).unwrap();
        let mut buf = Vec::with_capacity(buf.len());
        io::copy(&mut decoder, &mut buf)?;
        Ok(buf)
    }
    fn default_encode(buf: &[u8]) -> io::Result<Vec<u8>> {
        let mut encoder = Encoder::new(Vec::new()).unwrap();
        io::copy(&mut &buf[..], &mut encoder).unwrap();
        encoder.finish().into_result()
    }
    macro_rules! assert_encode_decode {
        ($input:expr) => {{
            let encoded = default_encode(&$input[..]).unwrap();
            assert_eq!(decode_all(&encoded).unwrap(), &$input[..]);
        }};
    }

    const DECODE_WORKS_TESTDATA: [u8; 20] = [
        120, 156, 243, 72, 205, 201, 201, 87, 8, 207, 47, 202, 73, 81, 4, 0, 28, 73, 4, 62,
    ];
    #[test]
    fn decode_works() {
        let encoded = DECODE_WORKS_TESTDATA;
        let mut decoder = Decoder::new(&encoded[..]).unwrap();
        assert_eq!(
            *decoder.header(),
            Header {
                window_size: Lz77WindowSize::KB32,
                compression_level: CompressionLevel::Default,
            }
        );

        let mut buf = Vec::new();
        io::copy(&mut decoder, &mut buf).unwrap();

        let expected = b"Hello World!";
        assert_eq!(buf, expected);
    }

    #[test]
    fn default_encode_works() {
        let plain = b"Hello World! Hello ZLIB!!";
        let mut encoder = Encoder::new(Vec::new()).unwrap();
        io::copy(&mut &plain[..], &mut encoder).unwrap();
        let encoded = encoder.finish().into_result().unwrap();
        assert_eq!(decode_all(&encoded).unwrap(), plain);
    }

    #[test]
    fn best_speed_encode_works() {
        let plain = b"Hello World! Hello ZLIB!!";
        let mut encoder =
            Encoder::with_options(Vec::new(), EncodeOptions::default().fixed_huffman_codes())
                .unwrap();
        io::copy(&mut &plain[..], &mut encoder).unwrap();
        let encoded = encoder.finish().into_result().unwrap();
        assert_eq!(decode_all(&encoded).unwrap(), plain);
    }

    const RAW_ENCODE_WORKS_EXPECTED: [u8; 23] = [
        120, 1, 1, 12, 0, 243, 255, 72, 101, 108, 108, 111, 32, 87, 111, 114, 108, 100, 33, 28, 73,
        4, 62,
    ];
    #[test]
    fn raw_encode_works() {
        let plain = b"Hello World!";
        let mut encoder =
            Encoder::with_options(Vec::new(), EncodeOptions::new().no_compression()).unwrap();
        io::copy(&mut &plain[..], &mut encoder).unwrap();
        let encoded = encoder.finish().into_result().unwrap();
        let expected = RAW_ENCODE_WORKS_EXPECTED;
        assert_eq!(encoded, expected);
        assert_eq!(decode_all(&encoded).unwrap(), plain);
    }

    #[test]
    fn encoder_auto_finish_works() {
        let plain = b"Hello World! Hello ZLIB!!";
        let mut buf = Vec::new();
        {
            let mut encoder = AutoFinish::new(Encoder::new(&mut buf).unwrap());
            io::copy(&mut &plain[..], &mut encoder).unwrap();
        }
        assert_eq!(decode_all(&buf).unwrap(), plain);
    }

    #[test]
    fn test_issue_2() {
        // See: https://github.com/sile/libflate/issues/2
        assert_encode_decode!([
            163, 181, 167, 40, 62, 239, 41, 125, 189, 217, 61, 122, 20, 136, 160, 178, 119, 217,
            217, 41, 125, 189, 97, 195, 101, 47, 170,
        ]);
        assert_encode_decode!([
            162, 58, 99, 211, 7, 64, 96, 36, 57, 155, 53, 166, 76, 14, 238, 66, 66, 148, 154, 124,
            162, 58, 99, 188, 138, 131, 171, 189, 54, 229, 192, 38, 29, 240, 122, 28,
        ]);
        assert_encode_decode!([
            239, 238, 212, 42, 5, 46, 186, 67, 122, 247, 30, 61, 219, 62, 228, 202, 164, 205, 139,
            109, 99, 181, 99, 181, 99, 122, 30, 12, 62, 46, 27, 145, 241, 183, 137,
        ]);
        assert_encode_decode!([
            88, 202, 64, 12, 125, 108, 153, 49, 164, 250, 71, 19, 4, 108, 111, 108, 237, 205, 208,
            77, 217, 100, 118, 49, 10, 64, 12, 125, 51, 202, 69, 67, 181, 146, 86,
        ]);
    }

    #[test]
    fn test_issues_16() {
        // See: https://github.com/sile/libflate/issues/16

        let encoded =
            include_bytes!("../data/issues_16/crash-1bb6d408475a5bd57247ee40f290830adfe2086e");
        assert_eq!(
            decode_all(&encoded[..]).err().map(|e| e.to_string()),
            Some("The value of HDIST is too big: max=30, actual=32".to_owned())
        );

        let encoded =
            include_bytes!("../data/issues_16/crash-369e8509a0e76356f4549c292ceedee429cfe125");
        assert_eq!(
            decode_all(&encoded[..]).err().map(|e| e.to_string()),
            Some("The value of HDIST is too big: max=30, actual=32".to_owned())
        );

        let encoded =
            include_bytes!("../data/issues_16/crash-e75959d935650306881140df7f6d1d73e33425cb");
        assert_eq!(
            decode_all(&encoded[..]).err().map(|e| e.to_string()),
            Some("The value of HDIST is too big: max=30, actual=32".to_owned())
        );
    }

    #[test]
    fn test_issues_27() {
        // See: https://github.com/sile/libflate/issues/27

        let writes = ["fooooooooooooooooo", "bar", "baz"];

        // FlushMode::None
        let mut encoder = Encoder::new(Vec::new()).unwrap();
        for _ in 0..2 {
            for string in &writes {
                encoder.write(string.as_bytes()).expect("Write failed");
            }
            encoder.flush().expect("Flush failed");
        }
        let finished = encoder.finish().unwrap();
        let expected = vec![
            120, 156, // header
            92, 192, 161, 17, 0, 0, 0, 1, 192, 89, 9, 170, 59, 209, 244, 186, 151, 31, 17, 162,
            227, 2, 14, 141, 0, 0, 0, 8, 0, 206, 74, 80, 221, 137, 166, 215, 189, 252, 136, 16, 93,
            1, 112, 32, 0, 0, 0, 0, 0, 228, 255, 26, 246, 95, 20, 111,
        ];
        assert_eq!(finished.0, expected);

        let mut output = Vec::new();
        Decoder::new(&finished.0[..])
            .unwrap()
            .read_to_end(&mut output)
            .unwrap();
        assert_eq!(
            output,
            "fooooooooooooooooobarbazfooooooooooooooooobarbaz".as_bytes()
        );

        // FlushMode::Sync
        let mut encoder =
            Encoder::with_options(Vec::new(), EncodeOptions::new().flush_mode(FlushMode::Sync))
                .unwrap();
        for _ in 0..2 {
            for string in &writes {
                encoder.write(string.as_bytes()).expect("Write failed");
            }
            encoder.flush().expect("Flush failed");
        }
        let finished = encoder.finish().unwrap();
        let expected = vec![
            120, 156, // header
            92, 192, 161, 17, 0, 0, 0, 1, 192, 89, 9, 170, 59, 209, 244, 186, 151, 31, 17, 162, 3,
            0, 0, 255, 255, // sync bytes
            92, 192, 161, 17, 0, 0, 0, 1, 192, 89, 9, 170, 59, 209, 244, 186, 151, 31, 17, 162, 3,
            0, 0, 255, 255, // sync bytes
            5, 192, 129, 0, 0, 0, 0, 0, 144, 255, 107, 0, 246, 95, 20, 111,
        ];
        assert_eq!(finished.0, expected);

        let mut output = Vec::new();
        Decoder::new(&finished.0[..])
            .unwrap()
            .read_to_end(&mut output)
            .unwrap();
        assert_eq!(
            output,
            "fooooooooooooooooobarbazfooooooooooooooooobarbaz".as_bytes()
        );
    }
}<|MERGE_RESOLUTION|>--- conflicted
+++ resolved
@@ -672,13 +672,8 @@
 #[cfg(test)]
 mod tests {
     use super::*;
-<<<<<<< HEAD
-    use finish::AutoFinish;
+    use crate::finish::AutoFinish;
     use std::io::{self, Read as _, Write as _};
-=======
-    use crate::finish::AutoFinish;
-    use std::io;
->>>>>>> fdad237f
 
     fn decode_all(buf: &[u8]) -> io::Result<Vec<u8>> {
         let mut decoder = Decoder::new(buf).unwrap();

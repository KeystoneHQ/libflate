[package]
name = "libflate"
version = "0.1.24"
authors = ["Takeru Ohta <phjgt308@gmail.com>"]
description = "A Rust implementation of DEFLATE algorithm and related formats (ZLIB, GZIP)"
homepage = "https://github.com/sile/libflate"
repository = "https://github.com/sile/libflate"
readme = "README.md"
keywords = ["deflate", "gzip", "zlib"]
categories = ["compression"]
license = "MIT"

[badges]
travis-ci = {repository = "sile/libflate"}
codecov = {repository = "sile/libflate"}

[dependencies]
adler32 = "1"
byteorder = "1"
crc32fast = "1"
<<<<<<< HEAD
rle-decode-helper = {git = "https://github.com/Shnatsel/rle-decode-helper.git"}
=======
take_mut = "0.2.2"
>>>>>>> c0b3a05f

[dev-dependencies]
clap = "2"<|MERGE_RESOLUTION|>--- conflicted
+++ resolved
@@ -18,11 +18,8 @@
 adler32 = "1"
 byteorder = "1"
 crc32fast = "1"
-<<<<<<< HEAD
 rle-decode-helper = {git = "https://github.com/Shnatsel/rle-decode-helper.git"}
-=======
 take_mut = "0.2.2"
->>>>>>> c0b3a05f
 
 [dev-dependencies]
 clap = "2"